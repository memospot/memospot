--- conflicted
+++ resolved
@@ -13,17 +13,6 @@
 [build-dependencies.tauri-build]
 features = ["config-toml"]
 version = "1.5"
-
-[dependencies]
-path-clean = "1.0.1"
-
-[dependencies.sqlx]
-version = "0.7.3"
-features = ["runtime-tokio", "sqlite"]
-
-[dependencies.chrono]
-version = "0.4.34"
-no-default-features = true
 
 [dependencies.config]
 path = "../crates/config"
@@ -41,46 +30,44 @@
 path = "../crates/writable"
 version = "0.0.1"
 
-[dependencies.serde_yaml]
-version = "0.9.31"
+[dependencies.chrono]
+version = "0.4.34"
 default-features = false
 
 [dependencies.log]
 version = "0.4.20"
 
-[dependencies.native-dialog]
-version = "0.7.0"
-
-[dependencies.serde_json]
-version = "1.0"
-
-[dependencies.tokio]
-<<<<<<< HEAD
-features = ["process"]
-version = "1.33.0"
-=======
-version = "1.36.0"
->>>>>>> d5023212
-
-[target.'cfg(windows)'.dependencies.winapi]
-version = "0.3.9"
-
-[target.'cfg(windows)'.dependencies.winreg]
-version = "0.52.0"
-
 [dependencies.log4rs]
 features = ["background_rotation", "config_parsing", "gzip", "yaml_format"]
 version = "1.3.0"
 
+[dependencies.native-dialog]
+version = "0.7.0"
+
+[dependencies.path-clean]
+version = "1.0.1"
+
 [dependencies.reqwest]
-features = ["brotli", "deflate", "gzip"]
+features = ["gzip"]
 version = "0.11.24"
 
 [dependencies.serde]
 features = ["derive"]
 version = "1.0"
 
+[dependencies.serde_json]
+version = "1.0"
+
+[dependencies.serde_yaml]
+version = "0.9.31"
+default-features = false
+
+[dependencies.sqlx]
+version = "0.7.3"
+features = ["runtime-tokio", "sqlite"]
+
 [dependencies.tauri]
+version = "1.5"
 default-features = true
 features = [
     "config-toml",
@@ -91,10 +78,18 @@
     "shell-all",
     "window-all",
 ]
-version = "1.5"
 
 [dependencies.tempfile]
 version = "3.8.1"
+
+[dependencies.tokio]
+version = "1.36.0"
+
+[target.'cfg(windows)'.dependencies.winapi]
+version = "0.3.9"
+
+[target.'cfg(windows)'.dependencies.winreg]
+version = "0.52.0"
 
 [dependencies.url]
 features = ["serde"]
