--- conflicted
+++ resolved
@@ -2,16 +2,12 @@
 
 [package]
 authors = ["Lincoln Nogueira"]
-description = "A markdown-based note-taking service."
+description = "Memospot is a desktop version of Memos, a beautiful, privacy-first, lightweight note-taking service."
 edition = "2021"
 license = "MIT"
 name = "memospot"
 repository = "https://github.com/lincolnthalles/memospot"
-<<<<<<< HEAD
-version = "0.0.1"
-=======
 version = "0.1.1"
->>>>>>> 135cdd72
 
 [build-dependencies.tauri-build]
 features = ["config-toml"]
